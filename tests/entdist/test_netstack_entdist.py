--- conflicted
+++ resolved
@@ -446,16 +446,12 @@
     req_routines: Optional[Dict[str, RequestRoutine]] = None,
     epr_sockets: Optional[Dict[int, EprSocket]] = None,
 ) -> QoalaProcess:
-<<<<<<< HEAD
-
-=======
     if routines is None:
         routines = {}
     if req_routines is None:
         req_routines = {}
     if epr_sockets is None:
         epr_sockets = {}
->>>>>>> 546ab93b
     program = QoalaProgram(
         blocks=[],
         local_routines=routines,
