--- conflicted
+++ resolved
@@ -80,7 +80,6 @@
     assert ehi.latencies.host_peer_latency == 4
 
 
-<<<<<<< HEAD
 def test_topology_to_ehi_trapped_ion():
     topology = LhiTopologyBuilder.perfect_uniform(
         num_qubits=2,
@@ -133,7 +132,7 @@
     assert ehi.latencies.host_instr_time == 2
     assert ehi.latencies.qnos_instr_time == 3
     assert ehi.latencies.host_peer_latency == 4
-=======
+
 def test_qubit_to_ehi():
     lhi_qubit = LhiTopologyBuilder.t1t2_qubit(is_communication=False, t1=3, t2=4)
     ehi_qubit = LhiConverter.qubit_info_to_ehi(lhi_qubit)
@@ -186,7 +185,6 @@
         )
         for lhi_gate in lhi_gates2
     ]
->>>>>>> e591a48c
 
 
 def test_link_info_to_ehi_perfect():
@@ -249,12 +247,9 @@
 
 if __name__ == "__main__":
     test_topology_to_ehi()
-<<<<<<< HEAD
     test_topology_to_ehi_trapped_ion()
-=======
     test_qubit_to_ehi()
     test_gate_to_ehi()
->>>>>>> e591a48c
     test_link_info_to_ehi_perfect()
     test_link_info_to_ehi_depolarise()
     test_network_to_ehi()