--- conflicted
+++ resolved
@@ -884,15 +884,9 @@
     test_prepare_lr_call()
     test_post_lr_call()
     test_prepare_rr_call()
-<<<<<<< HEAD
     test_prepare_rr_call_with_callbacks_seq()
     test_prepare_rr_call_with_callbacks_wait_all()
     test_post_rr_call_with_callbacks_seq()
     test_post_rr_call_with_callbacks_wait_all()
     test_return_result()
-=======
-    test_prepare_rr_call_with_callbacks()
-    test_post_rr_call_with_callbacks()
-    test_return_result()
-    test_vector_element()
->>>>>>> 918581f5
+    test_vector_element()