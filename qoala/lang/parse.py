--- conflicted
+++ resolved
@@ -754,7 +754,6 @@
             )
         return strings[0]
 
-<<<<<<< HEAD
     def _parse_window(self, key: str, line: str) -> Optional[int, Template]:
         if "window" in line:
             strings = self._parse_request_line(key, line)
@@ -781,9 +780,6 @@
     def _parse_single_float_value(
         self, key: str, line: str, allow_template: bool = False
     ) -> Union[float, Template]:
-=======
-    def _parse_single_float_value(self, key: str, line: str) -> Union[float, Template]:
->>>>>>> 1b4b5d27
         strings = self._parse_request_line(key, line)
         if len(strings) != 1:
             raise QoalaParseError(
@@ -890,23 +886,10 @@
         )
         assert all(" " not in v for v in return_vars if isinstance(v, str))
 
-<<<<<<< HEAD
-        remote_id = self._parse_single_int_value(
-            "remote_id", self._read_line(), allow_template=True
-        )
-        epr_socket_id = self._parse_single_int_value(
-            "epr_socket_id", self._read_line(), allow_template=True
-        )
-        num_pairs = self._parse_single_int_value(
-            "num_pairs", self._read_line(), allow_template=True
-        )
-        window = self._parse_window("window", self._read_line())
-        # virt_ids = self._parse_int_list_value("virt_ids", self._read_line())
-=======
         remote_id = self._parse_single_int_value("remote_id", self._read_line())
         epr_socket_id = self._parse_single_int_value("epr_socket_id", self._read_line())
         num_pairs = self._parse_single_int_value("num_pairs", self._read_line())
->>>>>>> 1b4b5d27
+        window = self._parse_window("window", self._read_line())
         virt_ids = self._parse_virt_ids("virt_ids", self._read_line())
         timeout = self._parse_single_int_value("timeout", self._read_line())
         fidelity = self._parse_single_float_value("fidelity", self._read_line())
