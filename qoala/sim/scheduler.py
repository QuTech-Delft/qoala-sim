--- conflicted
+++ resolved
@@ -1,13 +1,9 @@
 from __future__ import annotations
 
 import logging
-<<<<<<< HEAD
-from enum import Enum, auto
+
+import random
 from typing import Dict, Generator, List, Optional, Set, Tuple
-=======
-import random
-from typing import Dict, Generator, List, Optional, Tuple
->>>>>>> 546ab93b
 
 import netsquid as ns
 from netqasm.lang.operand import Template
@@ -511,9 +507,9 @@
         tg = self._task_graph
         for r in tg.get_roots(ignore_external=True):
             ext_preds = tg.get_tinfo(r).ext_predecessors
-            new_ext_preds = [
+            new_ext_preds = {
                 ext for ext in ext_preds if not self._other_scheduler.has_finished(ext)
-            ]
+            }
             tg.get_tinfo(r).ext_predecessors = new_ext_preds
 
     def handle_task(self, task_id: int) -> Generator[EventExpression, None, None]:
