--- conflicted
+++ resolved
@@ -1,10 +1,6 @@
 #!/bin/bash
 
-<<<<<<< HEAD
-num_iterations=10
-=======
 num_runs=1000
->>>>>>> 5fd0f1c7
 
 # QKD
 num_pairs=100
@@ -12,13 +8,6 @@
 # BQC
 num_clients=1
 
-<<<<<<< HEAD
-python ghz/eval_ghz.py -n $num_iterations
-python pingpong/eval_pingpong.py -n $num_iterations
-python qkd/eval_qkd.py -n $num_iterations -p $num_pairs
-python teleport/eval_teleport.py -n $num_iterations
-python vbqc/eval_vbqc.py -n $num_iterations -c $num_clients
-=======
 echo "Running GHZ"
 python ghz/eval_ghz.py -n $num_runs
 
@@ -32,5 +21,4 @@
 python teleport/eval_teleport.py -n $num_runs
 
 echo "Running VBQC"
-python vbqc/eval_vbqc.py -n $num_runs -c $num_clients
->>>>>>> 5fd0f1c7
+python vbqc/eval_vbqc.py -n $num_runs -c $num_clients