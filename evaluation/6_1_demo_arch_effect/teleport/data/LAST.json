<<<<<<< HEAD
{"meta": {"timestamp": "20231114_174743", "num_iterations": 100}, "data_points": [{"success": true, "sim_duration": 2.18}, {"success": true, "sim_duration": 2.6}, {"success": false, "sim_duration": 4.09}]}
=======
{"meta": {"timestamp": "20231114_172349", "num_iterations": 1000}, "data_points": [{"success": true, "sim_duration": 391.78}, {"success": true, "sim_duration": 414.83}, {"success": false, "sim_duration": 448.31}]}
>>>>>>> 5fd0f1c7
<|MERGE_RESOLUTION|>--- conflicted
+++ resolved
@@ -1,5 +1,20 @@
-<<<<<<< HEAD
-{"meta": {"timestamp": "20231114_174743", "num_iterations": 100}, "data_points": [{"success": true, "sim_duration": 2.18}, {"success": true, "sim_duration": 2.6}, {"success": false, "sim_duration": 4.09}]}
-=======
-{"meta": {"timestamp": "20231114_172349", "num_iterations": 1000}, "data_points": [{"success": true, "sim_duration": 391.78}, {"success": true, "sim_duration": 414.83}, {"success": false, "sim_duration": 448.31}]}
->>>>>>> 5fd0f1c7
+{
+    "meta": {
+        "timestamp": "20231114_172349",
+        "num_iterations": 1000
+    },
+    "data_points": [
+        {
+            "success": true,
+            "sim_duration": 391.78
+        },
+        {
+            "success": true,
+            "sim_duration": 414.83
+        },
+        {
+            "success": false,
+            "sim_duration": 448.31
+        }
+    ]
+}